--- conflicted
+++ resolved
@@ -10,14 +10,6 @@
 from tcms.testcases.models import TestCaseBug
 from tcms.testruns.models import TestCaseRun
 from tcms.testruns.models import TestCaseRunStatus
-<<<<<<< HEAD
-=======
-from tcms.core.db import SQLExecution
-from tcms.core.utils.tcms_router import connection
-from tcms.testruns.sqls import STATS_CASERUNS_STATUS
-from tcms.testruns.sqls import GET_CASERUNS_COMMENTS
-from tcms.testruns.sqls import GET_CASERUNS_BUGS
->>>>>>> 983ea93d
 
 
 TestCaseRunStatusSubtotal = namedtuple('TestCaseRunStatusSubtotal',
@@ -83,20 +75,10 @@
 
 
 def get_run_bug_ids(run_id):
-<<<<<<< HEAD
-    rows = TestCaseBug.objects.values(
-        'bug_id',
-        'bug_system__url_reg_exp'
-    ).distinct().filter(case_run__run=run_id)
-
-    return [(row['bug_id'], row['bug_system__url_reg_exp'] % row['bug_id'])
-            for row in rows]
-=======
     return TestCaseBug.objects.only(
         'bug_id',
         'bug_system'
     ).distinct().filter(case_run__run=run_id)
->>>>>>> 983ea93d
 
 
 class TestCaseRunDataMixin(object):
